<<<<<<< HEAD
from typing import Any, Dict, Optional
from enum import Enum
from requests.exceptions import RequestException
import requests

=======
from enum import Enum
from typing import Any, Dict, Optional
from requests.exceptions import RequestException
import requests
>>>>>>> 368b2e88

CENTRIFUGO_HOST = "https://realtime.zuri.chat/api"
CENTRIFUGO_API_TOKEN = "58c2400b-831d-411d-8fe8-31b6e337738b"


class Events(str, Enum):
    """
    An enumeration of all events to be used in centrifugo
    """

    MESSAGE_CREATE = "message_create"
    MESSAGE_UPDATE = "message_update"
    MESSAGE_DELETE = "message_delete"
    ROOM_CREATE = "room_create"
    ROOM_UPDATE = "room_update"
    ROOM_DELETE = "room_delete"
    ROOM_MEMBER_ADD = "room_member_add"
    ROOM_MEMBER_REMOVE = "room_member_remove"
    SIDEBAR_UPDATE = "sidebar_update"

    def __str__(self) -> str:
        return str.__str__(self)


class CentrifugoHandler:
    """A helper class to handle communication with the Centrifugo server."""

    def __init__(self) -> None:
        """Initialize CentrifugoHandler with `address` and `api_key` values."""
        self.address = CENTRIFUGO_HOST
        self.api_key = CENTRIFUGO_API_TOKEN

        self.headers = {
            "Content-type": "application/json",
            "Authorization": "apikey " + self.api_key,
        }

    async def _send_command(self, command: Dict[str, Any]) -> Dict[int, Any]:
        """Connects to the Centrifugo server and sends command to execute via Centrifugo Server API.

            Args:
                command (Dict[int, Any]): The command to be sent to Centrifugo

            Raises:
                RequestException: There was an ambiguous exception that occurred while handling the
        request

            Returns:
                Dict[int, Any]: The response from Centrifugo after executing the command sent
        """

        try:
            response = requests.post(
                url=self.address, headers=self.headers, json=command
            )
        except requests.RequestException as error:
            raise RequestException(error) from error

        return {"status_code": response.status_code, "message": response.json()}

    async def publish(
        self,
        room: str,
        event: Events,
        data: Dict[str, str],
        plugin_url: str = "messaging.zuri.chat",
    ) -> Dict[str, Any]:
        """Publish data into a room.

        Args:
            room (str): The name of the room where to publish the data
            event (Events): The event associated with the data being published
            data (Dict[str, str]): Custom JSON data to publish into the room
            plugin_url (str): The plugin url to where the data will be used

        Returns:
            Dict[str, Any]: The formatted response after executing the command sent
        """
        data_publish = {
            "status": 200,
            "event": event,
            "plugin_url": plugin_url,
            "data": data,
        }

        command = {
            "method": "publish",
            "params": {
                "channel": room,
                "data": data_publish,
            },
        }
        try:
            response = await self._send_command(command)
<<<<<<< HEAD
        except RequestException:
=======
        except requests.RequestException:
>>>>>>> 368b2e88
            return {"status": 400, "message": "Invalid Request"}
        else:
            if response and response.get("status_code") == 200:
                return data_publish
            return {"status": 424, "message": "centrifugo failed"}

    def unsubscribe(self, user: str, room: str, client: Optional[str] = None) -> None:
        """Unsubscribe a user from a room

        Args:
            user (str): The id of a user inside the current room
            room (str): The name of the room where to unsubscribe the user
            client (Optional[str], optional): Specific client ID to unsubscribe
            (user still required to be set). Defaults to None.

        Returns:
            [type]: The response from Centrifugo after executing the command sent
        """

        command = {
            "method": "unsubscribe",
            "params": {"channel": room, "user": user, "client": client},
        }
        try:
            response = self._send_command(command)
<<<<<<< HEAD
        except RequestException:
=======
        except requests.RequestException:
>>>>>>> 368b2e88
            return {"status": 400, "message": "Invalid Request"}
        else:
            if response and response.get("status_code") == 200:
                return {
                    "status": 200,
                    "event": "unsubscribe",
                    "data": {"user": user, "room": room},
                }
            return {"status": 424, "message": "centrifugo failed"}


# An instance of CentrifugoHandler
# This will be used when importing the class
centrifugo_client = CentrifugoHandler()<|MERGE_RESOLUTION|>--- conflicted
+++ resolved
@@ -1,15 +1,7 @@
-<<<<<<< HEAD
-from typing import Any, Dict, Optional
-from enum import Enum
-from requests.exceptions import RequestException
-import requests
-
-=======
 from enum import Enum
 from typing import Any, Dict, Optional
 from requests.exceptions import RequestException
 import requests
->>>>>>> 368b2e88
 
 CENTRIFUGO_HOST = "https://realtime.zuri.chat/api"
 CENTRIFUGO_API_TOKEN = "58c2400b-831d-411d-8fe8-31b6e337738b"
@@ -104,11 +96,7 @@
         }
         try:
             response = await self._send_command(command)
-<<<<<<< HEAD
-        except RequestException:
-=======
         except requests.RequestException:
->>>>>>> 368b2e88
             return {"status": 400, "message": "Invalid Request"}
         else:
             if response and response.get("status_code") == 200:
@@ -134,11 +122,7 @@
         }
         try:
             response = self._send_command(command)
-<<<<<<< HEAD
-        except RequestException:
-=======
         except requests.RequestException:
->>>>>>> 368b2e88
             return {"status": 400, "message": "Invalid Request"}
         else:
             if response and response.get("status_code") == 200:
