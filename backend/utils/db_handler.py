import requests


PLUGIN_ID = ""
ORG_ID = "61695d8bb2cc8a9af4833d46"


class DataStorage:
    """
    Helper Class as a layer of communication between plugin and db on zc_core
    """

    def __init__(self, request=None):
        self.read_api = (
            "https://api.zuri.chat/data/read/{pgn_id}/{collec_name}/{org_id}?{query}"
        )
        # self.upload_test_api = "http://127.0.0.1:8000/api/v1/testapi/{pgn_id}"
        self.write_api = "https://api.zuri.chat/data/write"
        self.delete_api = "https://api.zuri.chat/data/delete"
        self.upload_api = "https://api.zuri.chat/upload/file/{pgn_id}"
        self.upload_multiple_api = "https://api.zuri.chat/upload/files/{pgn_id}"
        self.delete_file_api = "https://api.zuri.chat/delete/file/{pgn_id}"
        self.read_query_api = "https://api.zuri.chat/data/read"

        if request is None:
            self.plugin_id = PLUGIN_ID
            self.organization_id = ORG_ID
        else:
            self.plugin_id = request.get("PLUGIN_ID", PLUGIN_ID)
            self.organization_id = request.get("ORG_ID")

    async def write(self, collection_name, data):
        """
        Function to write into db
<<<<<<< HEAD
        
        Args:
            collection_name (str): Name of Collection
            data (dict): payload
            
=======

        Args:
            collection_name (str): Name of Collection
            data (dict): payload

>>>>>>> 7953dc0e
        Returns:
            None; cannot connect to db
            data: list; on success
            data: dict; on api call fails or errors
        """
        body = dict(
            plugin_id=self.plugin_id,
            organization_id=self.organization_id,
            collection_name=collection_name,
            payload=data,
        )
        try:
            response = requests.post(url=self.write_api, json=body)
        except requests.exceptions.RequestException as exception:
            print(exception)
            return None
        if response.status_code == 201:
            return response.json()

        return {"status_code": response.status_code, "message": response.reason}

    async def update(self, collection_name, document_id, data):
        """
        Function to update data from db.
<<<<<<< HEAD
        
=======

>>>>>>> 7953dc0e
        Args:
            collection_name (str): Name of collection
            Document_ID (str): Resource ID
            data (dict): payload
<<<<<<< HEAD
            
=======

>>>>>>> 7953dc0e
        Returns:
            None; cannot connect to db
            data: json object; on success
            data: dict; on api call fails or errors
        """
        body = dict(
            plugin_id=self.plugin_id,
            organization_id=self.organization_id,
            collection_name=collection_name,
            object_id=document_id,
            payload=data,
        )
        try:
            response = requests.put(url=self.write_api, json=body)
        except requests.exceptions.RequestException as exception:
            print(exception)
            return None
        if response.status_code == 200:
            return response.json()

        return {"status_code": response.status_code, "message": response.reason}

    # NB: refactoring read_query into read, DB.read now has functionality of read and read_query
    async def read(
        self,
        collection_name: str,
        query: dict,
        options: dict,
        resource_id: str = None,
    ):
        """
        Function to read data flexibly from db, with the option to query, filter and more
<<<<<<< HEAD
        
=======

>>>>>>> 7953dc0e
        Args:
            Collection_name (str): Name of COllection,
            Resource_id (str): Document ID,
            query (dict): Filter query
            options (dict):
<<<<<<< HEAD
            
=======

>>>>>>> 7953dc0e
        Returns:
            None: cannot connect to db
            data: list; on success
            data: dict; on api call fails or errors
        """
        request_body = {
            "collection_name": collection_name,
            "filter": query,
            "object_id": resource_id,
            "organization_id": self.organization_id,
            "plugin_id": self.plugin_id,
            "options": options,
        }

        try:
            response = requests.post(url=self.read_query_api, json=request_body)
        except requests.exceptions.RequestException as exception:
            print(exception)
            return None
        if response.status_code == 200:
            return response.json().get("data")

        return {"status_code": response.status_code, "message": response.reason}

    async def delete(self, collection_name, document_id):
        """
        Function to del data resource from db.
<<<<<<< HEAD
        
        Args:
            collection_name (str): Name of collection
            Document_ID (str): Resource ID
            
=======

        Args:
            collection_name (str): Name of collection
            Document_ID (str): Resource ID

>>>>>>> 7953dc0e
        Returns:
            None: cannot connect to db
            data: Json object; on success
            data: dict; on api call fails or errors
        """
        body = dict(
            plugin_id=self.plugin_id,
            organization_id=self.organization_id,
            collection_name=collection_name,
            object_id=document_id,
        )
        try:
            response = requests.post(url=self.delete_api, json=body)
        except requests.exceptions.RequestException as exception:
            print(exception)
            return None
        if response.status_code == 200:
            return response.json()

        return {"status_code": response.status_code, "message": response.reason}


DB = DataStorage()
<|MERGE_RESOLUTION|>--- conflicted
+++ resolved
@@ -1,195 +1,159 @@
-import requests
-
-
-PLUGIN_ID = ""
-ORG_ID = "61695d8bb2cc8a9af4833d46"
-
-
-class DataStorage:
-    """
-    Helper Class as a layer of communication between plugin and db on zc_core
-    """
-
-    def __init__(self, request=None):
-        self.read_api = (
-            "https://api.zuri.chat/data/read/{pgn_id}/{collec_name}/{org_id}?{query}"
-        )
-        # self.upload_test_api = "http://127.0.0.1:8000/api/v1/testapi/{pgn_id}"
-        self.write_api = "https://api.zuri.chat/data/write"
-        self.delete_api = "https://api.zuri.chat/data/delete"
-        self.upload_api = "https://api.zuri.chat/upload/file/{pgn_id}"
-        self.upload_multiple_api = "https://api.zuri.chat/upload/files/{pgn_id}"
-        self.delete_file_api = "https://api.zuri.chat/delete/file/{pgn_id}"
-        self.read_query_api = "https://api.zuri.chat/data/read"
-
-        if request is None:
-            self.plugin_id = PLUGIN_ID
-            self.organization_id = ORG_ID
-        else:
-            self.plugin_id = request.get("PLUGIN_ID", PLUGIN_ID)
-            self.organization_id = request.get("ORG_ID")
-
-    async def write(self, collection_name, data):
-        """
-        Function to write into db
-<<<<<<< HEAD
-        
-        Args:
-            collection_name (str): Name of Collection
-            data (dict): payload
-            
-=======
-
-        Args:
-            collection_name (str): Name of Collection
-            data (dict): payload
-
->>>>>>> 7953dc0e
-        Returns:
-            None; cannot connect to db
-            data: list; on success
-            data: dict; on api call fails or errors
-        """
-        body = dict(
-            plugin_id=self.plugin_id,
-            organization_id=self.organization_id,
-            collection_name=collection_name,
-            payload=data,
-        )
-        try:
-            response = requests.post(url=self.write_api, json=body)
-        except requests.exceptions.RequestException as exception:
-            print(exception)
-            return None
-        if response.status_code == 201:
-            return response.json()
-
-        return {"status_code": response.status_code, "message": response.reason}
-
-    async def update(self, collection_name, document_id, data):
-        """
-        Function to update data from db.
-<<<<<<< HEAD
-        
-=======
-
->>>>>>> 7953dc0e
-        Args:
-            collection_name (str): Name of collection
-            Document_ID (str): Resource ID
-            data (dict): payload
-<<<<<<< HEAD
-            
-=======
-
->>>>>>> 7953dc0e
-        Returns:
-            None; cannot connect to db
-            data: json object; on success
-            data: dict; on api call fails or errors
-        """
-        body = dict(
-            plugin_id=self.plugin_id,
-            organization_id=self.organization_id,
-            collection_name=collection_name,
-            object_id=document_id,
-            payload=data,
-        )
-        try:
-            response = requests.put(url=self.write_api, json=body)
-        except requests.exceptions.RequestException as exception:
-            print(exception)
-            return None
-        if response.status_code == 200:
-            return response.json()
-
-        return {"status_code": response.status_code, "message": response.reason}
-
-    # NB: refactoring read_query into read, DB.read now has functionality of read and read_query
-    async def read(
-        self,
-        collection_name: str,
-        query: dict,
-        options: dict,
-        resource_id: str = None,
-    ):
-        """
-        Function to read data flexibly from db, with the option to query, filter and more
-<<<<<<< HEAD
-        
-=======
-
->>>>>>> 7953dc0e
-        Args:
-            Collection_name (str): Name of COllection,
-            Resource_id (str): Document ID,
-            query (dict): Filter query
-            options (dict):
-<<<<<<< HEAD
-            
-=======
-
->>>>>>> 7953dc0e
-        Returns:
-            None: cannot connect to db
-            data: list; on success
-            data: dict; on api call fails or errors
-        """
-        request_body = {
-            "collection_name": collection_name,
-            "filter": query,
-            "object_id": resource_id,
-            "organization_id": self.organization_id,
-            "plugin_id": self.plugin_id,
-            "options": options,
-        }
-
-        try:
-            response = requests.post(url=self.read_query_api, json=request_body)
-        except requests.exceptions.RequestException as exception:
-            print(exception)
-            return None
-        if response.status_code == 200:
-            return response.json().get("data")
-
-        return {"status_code": response.status_code, "message": response.reason}
-
-    async def delete(self, collection_name, document_id):
-        """
-        Function to del data resource from db.
-<<<<<<< HEAD
-        
-        Args:
-            collection_name (str): Name of collection
-            Document_ID (str): Resource ID
-            
-=======
-
-        Args:
-            collection_name (str): Name of collection
-            Document_ID (str): Resource ID
-
->>>>>>> 7953dc0e
-        Returns:
-            None: cannot connect to db
-            data: Json object; on success
-            data: dict; on api call fails or errors
-        """
-        body = dict(
-            plugin_id=self.plugin_id,
-            organization_id=self.organization_id,
-            collection_name=collection_name,
-            object_id=document_id,
-        )
-        try:
-            response = requests.post(url=self.delete_api, json=body)
-        except requests.exceptions.RequestException as exception:
-            print(exception)
-            return None
-        if response.status_code == 200:
-            return response.json()
-
-        return {"status_code": response.status_code, "message": response.reason}
-
-
-DB = DataStorage()
+import requests
+
+
+PLUGIN_ID = ""
+ORG_ID = "61695d8bb2cc8a9af4833d46"
+
+
+class DataStorage:
+    """
+    Helper Class as a layer of communication between plugin and db on zc_core
+    """
+
+    def __init__(self, request=None):
+        self.read_api = (
+            "https://api.zuri.chat/data/read/{pgn_id}/{collec_name}/{org_id}?{query}"
+        )
+        # self.upload_test_api = "http://127.0.0.1:8000/api/v1/testapi/{pgn_id}"
+        self.write_api = "https://api.zuri.chat/data/write"
+        self.delete_api = "https://api.zuri.chat/data/delete"
+        self.upload_api = "https://api.zuri.chat/upload/file/{pgn_id}"
+        self.upload_multiple_api = "https://api.zuri.chat/upload/files/{pgn_id}"
+        self.delete_file_api = "https://api.zuri.chat/delete/file/{pgn_id}"
+        self.read_query_api = "https://api.zuri.chat/data/read"
+
+        if request is None:
+            self.plugin_id = PLUGIN_ID
+            self.organization_id = ORG_ID
+        else:
+            self.plugin_id = request.get("PLUGIN_ID", PLUGIN_ID)
+            self.organization_id = request.get("ORG_ID")
+
+    async def write(self, collection_name, data):
+        """
+        Function to write into db
+
+        Args:
+            collection_name (str): Name of Collection
+            data (dict): payload
+
+        Returns:
+            None; cannot connect to db
+            data: list; on success
+            data: dict; on api call fails or errors
+        """
+        body = dict(
+            plugin_id=self.plugin_id,
+            organization_id=self.organization_id,
+            collection_name=collection_name,
+            payload=data,
+        )
+        try:
+            response = requests.post(url=self.write_api, json=body)
+        except requests.exceptions.RequestException as exception:
+            print(exception)
+            return None
+        if response.status_code == 201:
+            return response.json()
+
+        return {"status_code": response.status_code, "message": response.reason}
+
+    async def update(self, collection_name, document_id, data):
+        """
+        Function to update data from db.
+        Args:
+            collection_name (str): Name of collection
+            Document_ID (str): Resource ID
+            data (dict): payload
+        Returns:
+            None; cannot connect to db
+            data: json object; on success
+            data: dict; on api call fails or errors
+        """
+        body = dict(
+            plugin_id=self.plugin_id,
+            organization_id=self.organization_id,
+            collection_name=collection_name,
+            object_id=document_id,
+            payload=data,
+        )
+        try:
+            response = requests.put(url=self.write_api, json=body)
+        except requests.exceptions.RequestException as exception:
+            print(exception)
+            return None
+        if response.status_code == 200:
+            return response.json()
+
+        return {"status_code": response.status_code, "message": response.reason}
+
+    # NB: refactoring read_query into read, DB.read now has functionality of read and read_query
+    async def read(
+        self,
+        collection_name: str,
+        query: dict,
+        options: dict,
+        resource_id: str = None,
+    ):
+        """
+        Function to read data flexibly from db, with the option to query, filter and more
+        Args:
+            Collection_name (str): Name of COllection,
+            Resource_id (str): Document ID,
+            query (dict): Filter query
+            options (dict):
+        Returns:
+            None: cannot connect to db
+            data: list; on success
+            data: dict; on api call fails or errors
+        """
+        request_body = {
+            "collection_name": collection_name,
+            "filter": query,
+            "object_id": resource_id,
+            "organization_id": self.organization_id,
+            "plugin_id": self.plugin_id,
+            "options": options,
+        }
+
+        try:
+            response = requests.post(url=self.read_query_api, json=request_body)
+        except requests.exceptions.RequestException as exception:
+            print(exception)
+            return None
+        if response.status_code == 200:
+            return response.json().get("data")
+
+        return {"status_code": response.status_code, "message": response.reason}
+
+    async def delete(self, collection_name, document_id):
+        """
+        Function to del data resource from db.
+
+        Args:
+            collection_name (str): Name of collection
+            Document_ID (str): Resource ID
+
+        Returns:
+            None: cannot connect to db
+            data: Json object; on success
+            data: dict; on api call fails or errors
+        """
+        body = dict(
+            plugin_id=self.plugin_id,
+            organization_id=self.organization_id,
+            collection_name=collection_name,
+            object_id=document_id,
+        )
+        try:
+            response = requests.post(url=self.delete_api, json=body)
+        except requests.exceptions.RequestException as exception:
+            print(exception)
+            return None
+        if response.status_code == 200:
+            return response.json()
+
+        return {"status_code": response.status_code, "message": response.reason}
+
+
+DB = DataStorage()