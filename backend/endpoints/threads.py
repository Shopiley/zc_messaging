from fastapi import APIRouter, BackgroundTasks, HTTPException, status
from fastapi.responses import JSONResponse
from schema.message import MessageRequest
from schema.response import ResponseModel
from schema.thread_response import ThreadResponse
from utils.centrifugo import Events, centrifugo_client
from utils.threads_utils import (add_message_to_thread_list,
                                 get_message_threads, update_message_thread)

router = APIRouter()


@router.post(
    "/org/{org_id}/rooms/{room_id}/messages/{message_id}/threads",
    response_model=ThreadResponse,
    status_code=status.HTTP_201_CREATED,
    responses={
        404: {"description": "Message not found"},
        424: {"description": "Thread message not sent"},
    },
)
async def send_thread_message(
    org_id: str, room_id: str, message_id: str, request: MessageRequest
):
    """Adds a thread to a parent message.

    Edits an existing message document in the messages database collection while
    publishing to all members of the room in the background.

    Args:
        org_id: A unique identifier of the organization.
        room_id: A unique identifier of the room.
        message_id: A unique identifier of the message that is being edited.
        request: A pydantic schema that defines the message request parameters.

    Returns:
        A dict containing data about the message that was edited.

        {
            "status": 201,
            "event": "thread_message_create",
            "thread_id": "bd830644-2205-11ec-9853-2ff0a732e3ef",
            "room_id": "614e1606f31a74e068e4d2e2",
            "message_id": "6155a0e6be7f31a9275a1eca",
            "data": {
                "sender_id": "61467e181ab13c00bcc15607",
                "message": "Checking out the threads",
                "created_at": "2021-09-30T15:41:45.685000Z"
            }
        }

    Raises:
        HTTPException [401]: You are not authorized to edit this message.
        HTTPException [404]: Message not found.
        HTTPException [424]: Message not edited.
    """

    response, thread_message = await add_message_to_thread_list(
        org_id, room_id, message_id, request
    )

    if response is None:
        raise HTTPException(
            status_code=status.HTTP_424_FAILED_DEPENDENCY,
            detail="Thread message not sent",
        )

    result = {
        "status": 201,
        "event": "thread_message_create",
        "room_id": room_id,
        "message_id": message_id,
        "data": thread_message,
    }

    return JSONResponse(
        content=result,
        status_code=status.HTTP_201_CREATED,
    )


@router.get(
    "/org/{org_id}/rooms/{room_id}/messages/{message_id}/threads",
    response_model=ResponseModel,
    status_code=status.HTTP_200_OK,
    responses={424: {"detail": "ZC Core failed"}},
)
async def get_thread_messages(org_id: str, room_id: str, message_id: str):
    """
    Fetches all the thread_messages under a parent message

    Args:
        org_id (str): A unique identifier of an organization.
        room_id (str): A unique identifier of the room where messages are fetched from.

    Returns:
        A dict containing a list of message objects.
        {
            "status": "success",
            "message": "Messages retrieved",
            "data": [
                {
                "_id": "61e75bc065934b58b8e5d223",
                "created_at": "2022-02-02 17:57:02.630439",
                "edited": true,
                "emojis": [
                    {
                    "count": 1,
                    "emoji": "👹",
                    "name": "frown",
                    "reactedUsersId": [
                        "619ba4671a5f54782939d385"
                    ]
                    }
                ],
                ...
                },
                {...},
                "threads": [
                {
                    "created_at": "2021-09-30T11:23:55.065000Z",
                    "media": [],
                    "message": "string",
                    "message_id": "string",
                    "sender_id": "string"
                }
            ],
                ...
            ]
        }

    Raises:
        HTTPException [424]: Zc Core failed
    """

    response = await get_message_threads(org_id, room_id, message_id)

    if response is None:
        raise HTTPException(
            status_code=status.HTTP_424_FAILED_DEPENDENCY,
            detail="Zc Core failed",
        )

    return JSONResponse(
        content=ResponseModel.success(data=response, message="Messages retrieved"),
        status_code=status.HTTP_200_OK,
    )


@router.put(
    "/org/{org_id}/rooms/{room_id}/messages/{message_id}/threads/{thread_id}",
    response_model=ResponseModel,
    status_code=status.HTTP_200_OK,
    responses={
        401: {"description": "You are not authorized to edit this message"},
        404: {"description": "Message not found"},
        424: {"description": "Message not edited"},
    },
)
async def update_thread_message(
    org_id: str,
    room_id: str,
    message_id: str,
    thread_id: str,
    request: MessageRequest,
):

    """Updates a thread message in a thread in a room.

    Edits a thread in an existing message document in the messages database collection
    while publishing to all members of the room in the background.

    Args:
        org_id: A unique identifier of the organization.
        room_id: A unique identifier of the room.
        message_id: A unique identifier of the message that is being edited.
        thread_id: A unique identifier of the thread that is being edited.
        request: A pydantic schema that defines the message request parameters.
        background_tasks: A background task for publishing to all
                          members of the room.

    Returns:
        A dict containing data about the thread that was edited.

            {
                "status": "success",
                "message": "Thread Updated",
                "data": {
                    "sender_id": "63cb53b42009ec8a16a5774b",
                    "emojis": [],
                    "richUiData": {
                    "blocks": [
                        {
                        "data": {},
                        "depth": 0,
                        "entityRanges": [],
                        "inlineStyleRanges": [],
                        "key": "eljik",
                        "text": "you're right about that",
                        "type": "unstyled"
                        }
                    ]
                    },
                    "files": [],
                    "saved_by": [],
                    "timestamp": 0,
                    "created_at": "2023-01-31 08:53:04.126997",
                    "edited": true,
                    "thread_id": "b39cfddc-a0a7-11ed-b15b-b8819887ed7a"
                }
            }
    Raises:
        HTTPException [401]: You are not authorized to edit this thread message.
        HTTPException [404]: Message not found.
        HTTPException [424]: thread not updated.
    """
<<<<<<< HEAD

=======
>>>>>>> 02917980
    payload = request.dict(exclude_unset=True)

    updated_thread_message, loaded_message = await update_message_thread(
        org_id, room_id, message_id, thread_id, payload
    )

    if not updated_thread_message:
        raise HTTPException(
            status_code=status.HTTP_424_FAILED_DEPENDENCY, detail="thread not updated"
        )

<<<<<<< HEAD
=======
    # Publish to centrifugo in the background.
    background_tasks.add_task(
        centrifugo_client.publish, room_id, Events.MESSAGE_UPDATE, loaded_message
    )

>>>>>>> 02917980
    return JSONResponse(
        content=ResponseModel.success(data=payload, message="Thread Updated"),
        status_code=status.HTTP_200_OK,
    )<|MERGE_RESOLUTION|>--- conflicted
+++ resolved
@@ -214,13 +214,10 @@
         HTTPException [404]: Message not found.
         HTTPException [424]: thread not updated.
     """
-<<<<<<< HEAD
-
-=======
->>>>>>> 02917980
+
     payload = request.dict(exclude_unset=True)
 
-    updated_thread_message, loaded_message = await update_message_thread(
+    updated_thread_message = await update_message_thread(
         org_id, room_id, message_id, thread_id, payload
     )
 
@@ -229,14 +226,6 @@
             status_code=status.HTTP_424_FAILED_DEPENDENCY, detail="thread not updated"
         )
 
-<<<<<<< HEAD
-=======
-    # Publish to centrifugo in the background.
-    background_tasks.add_task(
-        centrifugo_client.publish, room_id, Events.MESSAGE_UPDATE, loaded_message
-    )
-
->>>>>>> 02917980
     return JSONResponse(
         content=ResponseModel.success(data=payload, message="Thread Updated"),
         status_code=status.HTTP_200_OK,
